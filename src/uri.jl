module URIs

if VERSION >= v"0.7.0-DEV.2915"
    using Unicode
end

import Base.==

include("urlparser.jl")

export URI, URL, hostport, resource, queryparams, absuri, escapeuri, unescapeuri

"""
    HTTP.URL(host; userinfo="", path="", query="", fragment="", isconnect=false)
    HTTP.URI(; scheme="", host="", port="", ...)
    HTTP.URI(str; isconnect=false)
    parse(HTTP.URI, str::String; isconnect=false)

A type representing a valid uri. Can be constructed from distinct parts using the various
supported keyword arguments. With a raw, already-encoded uri string, use `parse(HTTP.URI, str)`
to parse the `HTTP.URI` directly. The `HTTP.URI` constructors will automatically escape any provided
`query` arguments, typically provided as `"key"=>"value"::Pair` or `Dict("key"=>"value")`.
Note that multiple values for a single query key can provided like `Dict("key"=>["value1", "value2"])`.

For efficiency, the internal representation is stored as a set of offsets and lengths to the various uri components.
To access and return these components as strings, use the various accessor methods:
  * `HTTP.scheme`: returns the scheme (if any) associated with the uri
  * `HTTP.userinfo`: returns the userinfo (if any) associated with the uri
  * `HTTP.host`: returns the host only of the uri
  * `HTTP.port`: returns the port of the uri; will return "80" or "443" by default if the scheme is "http" or "https", respectively
  * `HTTP.hostport`: returns the "host:port" combination; if the port is not provided or is the default port for the uri scheme, it will be omitted
  * `HTTP.path`: returns the path for a uri
  * `HTTP.query`: returns the query for a uri
  * `HTTP.fragment`: returns the fragment for a uri
  * `HTTP.resource`: returns the path-query-fragment combination
"""
struct URI
    uri::String
    scheme::SubString
    host::SubString
    port::SubString
    path::SubString
    query::SubString
    fragment::SubString
    userinfo::SubString
end

function URI(;host::AbstractString="", path::AbstractString="",
            scheme::AbstractString="", userinfo::AbstractString="",
            port::Union{Integer,AbstractString}="", query="",
            fragment::AbstractString="", isconnect::Bool=false)
    host != "" && scheme == "" && !isconnect && (scheme = "http")
    io = IOBuffer()
    printuri(io, scheme, userinfo, host, string(port), path, escapeuri(query), fragment)
    return URI(String(take!(io)); isconnect=isconnect)
end

# we assume `str` is at least host & port
# if all others keywords are empty, assume CONNECT
# can include path, userinfo, query, & fragment
function URL(str::AbstractString; userinfo::AbstractString="", path::AbstractString="",
                          query="", fragment::AbstractString="",
                          isconnect::Bool=false)
    if str != ""
        if startswith(str, "http") || startswith(str, "https")
            str = string(str, path, ifelse(query == "", "", "?" * escapeuri(query)),
                         ifelse(fragment == "", "", "#$fragment"))
        else
            if startswith(str, "/") || str == "*"
                # relative uri like "/" or "*", leave it alone
            elseif path == "" && userinfo == "" && query == "" && fragment == "" && ':' in str
                isconnect = true
            else
                str = string("http://", userinfo == "" ? "" : "$userinfo@",
                             str, path, ifelse(query == "", "", "?" * escapeuri(query)),
                             ifelse(fragment == "", "", "#$fragment"))
            end
        end
    end
    return Base.parse(URI, str; isconnect=isconnect)
end

URI(str::AbstractString; isconnect::Bool=false) = 
    Base.parse(URI, str; isconnect=isconnect)

Base.parse(::Type{URI}, str::AbstractString; isconnect::Bool=false) = 
    http_parser_parse_url(str, isconnect)

==(a::URI,b::URI) = a.scheme    == b.scheme    &&
                    hostport(a) == hostport(b) &&
                    a.path      == b.path      &&
                    a.query     == b.query     &&
                    a.fragment  == b.fragment  &&
                    a.userinfo  == b.userinfo

function resource(uri::URI)
    string(uri.path,
           isempty(uri.query) ? "" : "?$(uri.query)",
           isempty(uri.fragment) ? "" : "#$(uri.fragment)")
end

function hostport(uri::URI)
    s = uri.scheme
    h = uri.host
    p = uri.port
    if s == "http"  && p == "80" ||
       s == "https" && p == "443"
        p = ""
    end
    return string(':' in h ? "[$h]" : h, isempty(p) ? "" : ":$p")
end

Base.show(io::IO, uri::URI) = print(io, "HTTP.URI(\"", uri, "\")")

Base.print(io::IO, u::URI) = print(io, u.uri)

function printuri(io::IO,
                  sch::AbstractString,
                  userinfo::AbstractString,
                  host::AbstractString,
                  port::AbstractString,
                  path::AbstractString,
                  query::AbstractString,
                  fragment::AbstractString)

    if sch in uses_authority
        print(io, sch, "://")
        !isempty(userinfo) && print(io, userinfo, "@")
        print(io, ':' in host? "[$host]" : host)
        print(io, ((sch == "http" && port == "80") ||
                   (sch == "https" && port == "443") || isempty(port)) ? "" : ":$port")
    elseif path != "" && path != "*" && sch != ""
        print(io, sch, ":")
    elseif host != "" && port != "" # CONNECT
        print(io, host, ":", port)
    end
    if (isempty(host) || host[end] != '/') &&
       (isempty(path) || path[1] != '/') &&
       (!isempty(fragment) || !isempty(path))
        path = (!isempty(sch) && sch == "http" || sch == "https") ? string("/", path) : path
    end
    print(io, path, isempty(query) ? "" : "?$query", isempty(fragment) ? "" : "#$fragment")
end


queryparams(uri::URI) = queryparams(uri.query)

function queryparams(q::AbstractString)
    Dict(unescapeuri(k) => unescapeuri(v)
        for (k,v) in ([split(e, "=")..., ""][1:2]
            for e in split(q, "&", keep=false)))
end

# Validate known URI formats
const uses_authority = ["hdfs", "ftp", "http", "gopher", "nntp", "telnet", "imap", "wais", "file", "mms", "https", "shttp", "snews", "prospero", "rtsp", "rtspu", "rsync", "svn", "svn+ssh", "sftp" ,"nfs", "git", "git+ssh", "ldap", "s3"]
const uses_params = ["ftp", "hdl", "prospero", "http", "imap", "https", "shttp", "rtsp", "rtspu", "sip", "sips", "mms", "sftp", "tel"]
const non_hierarchical = ["gopher", "hdl", "mailto", "news", "telnet", "wais", "imap", "snews", "sip", "sips"]
const uses_query = ["http", "wais", "imap", "https", "shttp", "mms", "gopher", "rtsp", "rtspu", "sip", "sips", "ldap"]
const uses_fragment = ["hdfs", "ftp", "hdl", "http", "gopher", "news", "nntp", "wais", "https", "shttp", "snews", "file", "prospero"]

"checks if a `HTTP.URI` is valid"
function Base.isvalid(uri::URI)
    sch = uri.scheme
    isempty(sch) && throw(ArgumentError("can not validate relative URI"))
    if ((sch in non_hierarchical) && (search(uri.path, '/') > 1)) ||       # path hierarchy not allowed
       (!(sch in uses_query) && !isempty(uri.query)) ||                    # query component not allowed
       (!(sch in uses_fragment) && !isempty(uri.fragment)) ||              # fragment identifier component not allowed
       (!(sch in uses_authority) && (!isempty(uri.host) || ("" != uri.port) || !isempty(uri.userinfo))) # authority component not allowed
        return false
    end
    return true
end


# RFC3986 Unreserved Characters (and '~' Unsafe per RFC1738).
@inline issafe(c::Char) = c == '-' ||
                          c == '.' ||
                          c == '_' ||
                          (isascii(c) && isalnum(c))

utf8_chars(str::AbstractString) = (Char(c) for c in Vector{UInt8}(str))

"percent-encode a string, dict, or pair for a uri"
function escapeuri end

escapeuri(c::Char) = string('%', uppercase(hex(c,2)))
escapeuri(str::AbstractString, safe::Function=issafe) =
    join(safe(c) ? c : escapeuri(c) for c in utf8_chars(str))

<<<<<<< HEAD
escapeuri(bytes::Vector{UInt8}) = bytes
escapeuri(v::Number) = escapeuri(string(v))
escapeuri(v::Symbol) = escapeuri(string(v))
escapeuri(v::Nullable) = Base.isnull(v) ? "" : escapeuri(get(v))
=======
escape(bytes::Vector{UInt8}) = bytes
escape(v::Number) = escape(string(v))
escape(v::Symbol) = escape(string(v))
@static if VERSION < v"0.7.0-DEV.3017"
escape(v::Nullable) = Base.isnull(v) ? "" : escape(get(v))
end
>>>>>>> 8768b45b

escapeuri(key, value) = string(escapeuri(key), "=", escapeuri(value))
escapeuri(key, values::Vector) = escapeuri(key => v for v in values)
escapeuri(query) = join((escapeuri(k, v) for (k,v) in query), "&")

"unescape a percent-encoded uri/url"
function unescapeuri(str)
    contains(str, "%") || return str
    out = IOBuffer()
    i = 1
    while !done(str, i)
        c, i = next(str, i)
        if c == '%'
            c1, i = next(str, i)
            c, i = next(str, i)
            write(out, Base.parse(UInt8, string(c1, c), 16))
        else
            write(out, c)
        end
    end
    return String(take!(out))
end

"""
Splits the path into components
See: http://tools.ietf.org/html/rfc3986#section-3.3
"""
function splitpath(p::AbstractString)
    elems = String[]
    len = length(p)
    len > 1 || return elems
    start_ind = i = ifelse(p[1] == '/', 2, 1)
    while true
        c = p[i]
        if c == '/'
            push!(elems, p[start_ind:i-1])
            start_ind = i + 1
        elseif i == len
            push!(elems, p[start_ind:i])
        end
        i += 1
        (i > len || c in ('?', '#')) && break
    end
    return elems
end

absuri(u, context) = absuri(URI(u), URI(context))

function absuri(uri::URI, context::URI)

    if !isempty(uri.host)
        return uri
    end

    @assert !isempty(context.scheme)
    @assert !isempty(context.host)
    @assert isempty(uri.port)

    return URI(scheme = context.scheme,
               host   = context.host,
               port   = context.port,
               path   = uri.path,
               query  = uri.query)
end

end # module<|MERGE_RESOLUTION|>--- conflicted
+++ resolved
@@ -187,19 +187,12 @@
 escapeuri(str::AbstractString, safe::Function=issafe) =
     join(safe(c) ? c : escapeuri(c) for c in utf8_chars(str))
 
-<<<<<<< HEAD
 escapeuri(bytes::Vector{UInt8}) = bytes
 escapeuri(v::Number) = escapeuri(string(v))
 escapeuri(v::Symbol) = escapeuri(string(v))
+@static if VERSION < v"0.7.0-DEV.3017"
 escapeuri(v::Nullable) = Base.isnull(v) ? "" : escapeuri(get(v))
-=======
-escape(bytes::Vector{UInt8}) = bytes
-escape(v::Number) = escape(string(v))
-escape(v::Symbol) = escape(string(v))
-@static if VERSION < v"0.7.0-DEV.3017"
-escape(v::Nullable) = Base.isnull(v) ? "" : escape(get(v))
-end
->>>>>>> 8768b45b
+end
 
 escapeuri(key, value) = string(escapeuri(key), "=", escapeuri(value))
 escapeuri(key, values::Vector) = escapeuri(key => v for v in values)
