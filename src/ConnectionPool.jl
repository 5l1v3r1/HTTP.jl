"""
This module provides the [`getconnection`](@ref) function with support for:
- Opening TCP and SSL connections.
- Reusing connections for multiple Request/Response Messages,
- Pipelining Request/Response Messages. i.e. allowing a new Request to be
  sent before previous Responses have been read.

This module defines a [`Connection`](@ref)
struct to manage pipelining and connection reuse and a
[`Transaction`](@ref)`<: IO` struct to manage a single
pipelined request. Methods are provided for `eof`, `readavailable`,
`unsafe_write` and `close`.
This allows the `Transaction` object to act as a proxy for the
`TCPSocket` or `SSLContext` that it wraps.

The [`pool`](@ref) is a collection of open
`Connection`s.  The `request` function calls `getconnection` to
retrieve a connection from the `pool`.  When the `request` function
has written a Request Message it calls `closewrite` to signal that
the `Connection` can be reused for writing (to send the next Request).
When the `request` function has read the Response Message it calls
`closeread` to signal that the `Connection` can be reused for
reading.
"""
module ConnectionPool

export Connection, Transaction,
       getconnection, getrawstream, inactiveseconds

using ..IOExtras, ..Sockets

import ..ByteView, ..bytesavailable, ..Nothing
import ..@debug, ..@debugshow, ..DEBUG_LEVEL, ..taskid
import ..@require, ..precondition_error, ..@ensure, ..postcondition_error
using MbedTLS: SSLConfig, SSLContext, setup!, associate!, hostname!, handshake!

const default_connection_limit = 8
const default_pipeline_limit = 16
const nolimit = typemax(Int)

const nobytes = view(UInt8[], 1:0)
byteview(bytes::ByteView) = bytes
byteview(bytes)::ByteView = view(bytes, 1:length(bytes))

"""
    Connection{T <: IO}

A `TCPSocket` or `SSLContext` connection to a HTTP `host` and `port`.

Fields:
- `host::String`
- `port::String`, exactly as specified in the URI (i.e. may be empty).
- `pipeline_limit`, number of requests to send before waiting for responses.
- `idle_timeout`, No. of sconds to maintain connection after last transaction.
- `peerport`, remote TCP port number (used for debug messages).
- `localport`, local TCP port number (used for debug messages).
- `io::T`, the `TCPSocket` or `SSLContext.
- `excess::ByteView`, left over bytes read from the connection after
   the end of a response message. These bytes are probably the start of the
   next response message.
- `sequence`, number of most recent `Transaction`.
- `writecount`, number of Messages that have been written.
- `writedone`, signal that `writecount` was incremented.
- `readcount`, number of Messages that have been read.
- `readdone`, signal that `readcount` was incremented.
- `timestamp`, time data was last recieved.
"""
mutable struct Connection{T <: IO}
    host::String
    port::String
    pipeline_limit::Int
    idle_timeout::Int
    peerport::UInt16
    localport::UInt16
    io::T
    excess::ByteView
    sequence::Int
    writecount::Int
    writebusy::Bool
    writedone::Condition
    readcount::Int
    readbusy::Bool
    readdone::Condition
    timestamp::Float64
end

"""
A single pipelined HTTP Request/Response transaction`.

Fields:
 - `c`, the shared [`Connection`](@ref) used for this `Transaction`.
 - `sequence::Int`, identifies this `Transaction` among the others that share `c`.
"""
struct Transaction{T <: IO} <: IO
    c::Connection{T}
    sequence::Int
end

Connection(host::AbstractString, port::AbstractString,
           pipeline_limit::Int, idle_timeout::Int, io::T) where T <: IO =
    Connection{T}(host, port,
                  pipeline_limit, idle_timeout,
                  peerport(io), localport(io),
                  io, nobytes,
                  -1,
                  0, false, Condition(),
                  0, false, Condition(),
                  0)

Connection(io) = Connection("", "", default_pipeline_limit, 0, io)

Transaction(c::Connection{T}) where T <: IO =
    Transaction{T}(c, (c.sequence += 1))

function client_transaction(c)
    t = Transaction(c)
    startwrite(t)
    return t
end

getrawstream(t::Transaction) = t.c.io

inactiveseconds(t::Transaction) = inactiveseconds(t.c)

function inactiveseconds(c::Connection)::Float64
    if !c.readbusy && !c.writebusy
        return Float64(0)
    end
    return time() - c.timestamp
end

Base.unsafe_write(t::Transaction, p::Ptr{UInt8}, n::UInt) =
    unsafe_write(t.c.io, p, n)

Base.isopen(c::Connection) = isopen(c.io)

Base.isopen(t::Transaction) = isopen(t.c) &&
                              t.c.readcount <= t.sequence &&
                              t.c.writecount <= t.sequence

function Base.eof(t::Transaction)
    @require isreadable(t) || !isopen(t)
    if bytesavailable(t) > 0
        return false
    end             ;@debug 4 "eof(::Transaction) -> eof($(typeof(t.c.io))): $t"
    return eof(t.c.io)
end

bytesavailable(t::Transaction) = bytesavailable(t.c)
bytesavailable(c::Connection) =
    !isempty(c.excess) ? length(c.excess) : bytesavailable(c.io)

Base.isreadable(t::Transaction) = t.c.readbusy && t.c.readcount == t.sequence

Base.iswritable(t::Transaction) = t.c.writebusy && t.c.writecount == t.sequence

function Base.read(t::Transaction, nb::Integer)::ByteView
    bytes = readavailable(t)
    l = length(bytes)
    if l > nb
        unread!(t, view(bytes, nb+1:l))
        bytes = view(bytes, 1:nb)
    end
    return bytes
end

function Base.readavailable(t::Transaction)::ByteView
    @require isreadable(t)
    if !isempty(t.c.excess)
        bytes = t.c.excess
        @debug 4 "↩️  read $(length(bytes))-bytes from excess buffer."
        t.c.excess = nobytes
    else
        bytes = byteview(readavailable(t.c.io))
        @debug 4 "⬅️  read $(length(bytes))-bytes from $(typeof(t.c.io))"
    end
    t.c.timestamp = time()
    return bytes
end

"""
    unread!(::Transaction, bytes)

Push bytes back into a connection's `excess` buffer
(to be returned by the next read).
"""
function IOExtras.unread!(t::Transaction, bytes::ByteView)
    @require isreadable(t)
    @require !isempty(bytes)
    @require t.c.excess === nobytes || bytes.parent == t.c.excess.parent &&
                                       bytes.indexes[1].stop + 1 ==
                                       t.c.excess.indexes[1].start
    if t.c.excess === nobytes
        t.c.excess = bytes
    else
        t.c.excess = view(bytes.parent,
                          bytes.indexes[1].start:t.c.excess.indexes[1].stop)
    end
    return
end

"""
    startwrite(::Transaction)

Wait for prior pending writes to complete.
"""
function IOExtras.startwrite(t::Transaction)
    @require !iswritable(t)                     ;t.c.writecount != t.sequence &&
                                                   @debug 1 "⏳  Wait write: $t"
    while t.c.writecount != t.sequence
        wait(t.c.writedone)
    end                                           ;@debug 2 "👁  Start write:$t"
    t.c.writebusy = true
    @ensure iswritable(t)
    return
end

"""
    closewrite(::Transaction)

Signal that an entire Request Message has been written to the `Transaction`.
"""
function IOExtras.closewrite(t::Transaction)
    @require iswritable(t)

    t.c.writebusy = false
    t.c.writecount += 1                           ;@debug 2 "🗣  Write done: $t"
    notify(t.c.writedone)
    notify(poolcondition)

    @ensure !iswritable(t)
    return
end

"""
    startread(::Transaction)

Wait for prior pending reads to complete.
"""
function IOExtras.startread(t::Transaction)
    @require !isreadable(t)                      ;t.c.readcount != t.sequence &&
                                                   @debug 1 "⏳  Wait read:  $t"
    t.c.timestamp = time()
    while t.c.readcount != t.sequence
        wait(t.c.readdone)
    end                                           ;@debug 2 "👁  Start read: $t"
    t.c.readbusy = true
    @ensure isreadable(t)
    return
end

"""
    closeread(::Transaction)

Signal that an entire Response Message has been read from the `Transaction`.

Increment `readcount` and wake up tasks waiting in `startread`.
"""
function IOExtras.closeread(t::Transaction)
    @require isreadable(t)

    t.c.readbusy = false
    t.c.readcount += 1
    notify(t.c.readdone)                          ;@debug 2 "✉️  Read done:  $t"
    notify(poolcondition)

    @ensure !isreadable(t)
    return
end

function Base.close(t::Transaction)
    close(t.c)
    if iswritable(t)
        closewrite(t)
    end
    if isreadable(t)
        closeread(t)
    end
    return
end

function Base.close(c::Connection)
    close(c.io)
    if bytesavailable(c) > 0
        purge(c)
    end
    notify(poolcondition)
    return
end

"""
    purge(::Connection)

Remove unread data from a `Connection`.
"""
function purge(c::Connection)
    @require !isopen(c.io)
    while !eof(c.io)
        readavailable(c.io)
    end
    c.excess = nobytes
    @ensure bytesavailable(c) == 0
end

"""
The `pool` is a collection of open `Connection`s.  The `request`
function calls `getconnection` to retrieve a connection from the
`pool`.  When the `request` function has written a Request Message
it calls `closewrite` to signal that the `Connection` can be reused
for writing (to send the next Request). When the `request` function
has read the Response Message it calls `closeread` to signal that
the `Connection` can be reused for reading.
"""
const pool = Vector{Connection}()
const poollock = ReentrantLock()
const poolcondition = Condition()

"""
    closeall()

Close all connections in `pool`.
"""
function closeall()

    lock(poollock)
    for c in pool
        close(c)
    end
    empty!(pool)
    unlock(poollock)
    notify(poolcondition)
    return
end

"""
    findwritable(type, host, port) -> Vector{Connection}

Find `Connections` in the `pool` that are ready for writing.
"""
function findwritable(T::Type,
                      host::AbstractString,
                      port::AbstractString,
                      pipeline_limit::Int,
                      reuse_limit::Int)

    filter(c->(!c.writebusy &&
               typeof(c.io) == T &&
               c.host == host &&
               c.port == port &&
               c.pipeline_limit == pipeline_limit &&
               c.writecount < reuse_limit &&
               c.writecount - c.readcount < pipeline_limit + 1 &&
               isopen(c.io)), pool)
end

"""
    findoverused(type, host, port, reuse_limit) -> Vector{Connection}

Find `Connections` in the `pool` that are over the reuse limit
and have no more active readers.
"""
function findoverused(T::Type,
                      host::AbstractString,
                      port::AbstractString,
                      reuse_limit::Int)

    filter(c->(typeof(c.io) == T &&
               c.host == host &&
               c.port == port &&
               c.readcount >= reuse_limit &&
               !c.readbusy &&
               isopen(c.io)), pool)
end

"""
    findall(type, host, port) -> Vector{Connection}

Find all `Connections` in the `pool` for `host` and `port`.
"""
function findall(T::Type,
                 host::AbstractString,
                 port::AbstractString,
                 pipeline_limit::Int)

    filter(c->(typeof(c.io) == T &&
               c.host == host &&
               c.port == port &&
               c.pipeline_limit == pipeline_limit &&
               isopen(c.io)), pool)
end

"""
    purge()

Remove closed connections from `pool`.
"""
function purge()

    for c in pool
        if c.idle_timeout > 0 &&
          !c.readbusy &&
          !c.writebusy &&
           time() - c.timestamp > c.idle_timeout

            close(c.io)                       ;@debug 1 "⌛️  Timeout:        $c"
        end
    end

    isdeletable(c) = !isopen(c.io) && (@debug 1 "🗑  Deleted:        $c"; true)
    deleteat!(pool, map(isdeletable, pool))
end

"""
    getconnection(type, host, port) -> Connection

Find a reusable `Connection` in the `pool`,
or create a new `Connection` if required.
"""
function getconnection(::Type{Transaction{T}},
                       host::AbstractString,
                       port::AbstractString;
                       connection_limit::Int=default_connection_limit,
                       pipeline_limit::Int=default_pipeline_limit,
                       idle_timeout::Int=0,
                       reuse_limit::Int=nolimit,
                       kw...)::Transaction{T} where T <: IO

    while true

        lock(poollock)
        try

            # Close connections that have reached the reuse limit...
            if reuse_limit != nolimit
                for c in findoverused(T, host, port, reuse_limit)
                    close(c)
                end
            end

            # Remove closed connections from `pool`...
            purge()

            # Try to find a connection with no active readers or writers...
            writable = findwritable(T, host, port, pipeline_limit, reuse_limit)
            idle = filter(c->!c.readbusy, writable)
            if !isempty(idle)
                c = rand(idle)                 ;@debug 2 "♻️  Idle:           $c"
                return client_transaction(c)
            end

            # If there are not too many connections to this host:port,
            # create a new connection...
            busy = findall(T, host, port, pipeline_limit)
            if length(busy) < connection_limit
                io = getconnection(T, host, port; kw...)
                c = Connection(host, port,
                               pipeline_limit, idle_timeout,
                               io)
                push!(pool, c)                ;@debug 1 "🔗  New:            $c"
                return client_transaction(c)
            end

            # Share a connection that has active readers...
            if !isempty(writable)
                c = rand(writable)             ;@debug 2 "⇆  Shared:         $c"
                return client_transaction(c)
            end

        finally
            unlock(poollock)
        end

        # Wait for `closewrite` or `close` to signal that a connection is ready.
        wait(poolcondition)
    end
end

function keepalive!(tcp)
    @debug 2 "setting keepalive on tcp socket"
    err = ccall(:uv_tcp_keepalive, Cint, (Ptr{Nothing}, Cint, Cuint),
                                          tcp.handle, 1, 1)
    err != 0 && error("error setting keepalive on socket")
    return
end

<<<<<<< HEAD
struct ConnectTimeout <: Exception
    host
    port
end

function getconnection(::Type{Sockets.TCP},
                       host::AbstractString,
                       port::AbstractString;
                       keepalive::Bool=false,
                       connect_timeout::Int=0,
                       kw...)::Sockets.TCP

=======
function getconnection(::Type{TCPSocket},
                       host::AbstractString,
                       port::AbstractString;
                       keepalive::Bool=false,
                       kw...)::TCPSocket
>>>>>>> 9e41fc34
    p::UInt = isempty(port) ? UInt(80) : parse(UInt, port)

    @debug 2 "TCP connect: $host:$p..."

    if connect_timeout == 0
        tcp = Sockets.connect(Sockets.getaddrinfo(host), p)
        keepalive && keepalive!(tcp)
        return tcp
    end

    tcp = Sockets.TCPSocket()
    Base.connect!(tcp, Sockets.getaddrinfo(host), p)

    timeout = Ref{Bool}(false)
    @schedule begin
        sleep(connect_timeout)
        if tcp.status == Base.StatusConnecting
            timeout[] = true
            tcp.status = Base.StatusClosing
            ccall(:jl_forceclose_uv, Void, (Ptr{Void},), tcp.handle)
            #close(tcp)
        end
    end
    try
        Base.wait_connected(tcp)
    catch e
        if timeout[]
            throw(ConnectTimeout(host, port))
        end
        rethrow(e)
    end

    keepalive && keepalive!(tcp)
    return tcp
end

const nosslconfig = SSLConfig()
default_sslconfig = nothing
noverify_sslconfig = nothing

function global_sslconfig(require_ssl_verification::Bool)::SSLConfig
    global default_sslconfig
    global noverify_sslconfig
    if default_sslconfig == nothing
        default_sslconfig = SSLConfig(true)
        noverify_sslconfig = SSLConfig(false)
    end
    return require_ssl_verification ? default_sslconfig : noverify_sslconfig
end

function getconnection(::Type{SSLContext},
                       host::AbstractString,
                       port::AbstractString;
                       kw...)::SSLContext

    port = isempty(port) ? "443" : port
    @debug 2 "SSL connect: $host:$port..."
    tcp = getconnection(TCPSocket, host, port; kw...)
    return sslconnection(tcp, host; kw...)
end

function sslconnection(tcp::TCPSocket, host::AbstractString;
                       require_ssl_verification::Bool=true,
                       sslconfig::SSLConfig=nosslconfig,
                       kw...)::SSLContext

    if sslconfig === nosslconfig
        sslconfig = global_sslconfig(require_ssl_verification)
    end

    io = SSLContext()
    setup!(io, sslconfig)
    associate!(io, tcp)
    hostname!(io, host)
    handshake!(io)
    return io
end

function sslupgrade(t::Transaction{TCPSocket},
                    host::AbstractString; kw...)::Transaction{SSLContext}
    tls = sslconnection(t.c.io, host; kw...)
    c = Connection(tls)
    return client_transaction(c)
end

function Base.show(io::IO, c::Connection)
    nwaiting = bytesavailable(tcpsocket(c.io))
    print(
        io,
        tcpstatus(c), " ",
        lpad(c.writecount,3),"↑", c.writebusy ? "🔒  " : "   ",
        lpad(c.readcount,3), "↓", c.readbusy ? "🔒   " : "    ",
        c.host, ":",
        c.port != "" ? c.port : Int(c.peerport), ":", Int(c.localport),
        " ≣", c.pipeline_limit,
        length(c.excess) > 0 ? " $(length(c.excess))-byte excess" : "",
        inactiveseconds(c) > 5 ?
            " inactive $(round(inactiveseconds(c),1))s" : "",
        nwaiting > 0 ? " $nwaiting bytes waiting" : "",
        DEBUG_LEVEL > 1 ? " $(Base._fd(tcpsocket(c.io)))" : "")
end

Base.show(io::IO, t::Transaction) = print(io, "T$(rpad(t.sequence,2)) ", t.c)

function tcpstatus(c::Connection)
    s = Base.uv_status_string(tcpsocket(c.io))
        if s == "connecting" return "🔜🔗"
    elseif s == "open"       return "🔗 "
    elseif s == "active"     return "🔁 "
    elseif s == "paused"     return "⏸ "
    elseif s == "closing"    return "🔜💀"
    elseif s == "closed"     return "💀 "
    else
        return s
    end
end

function showpool(io::IO)
    lock(poollock)
    println(io, "ConnectionPool[")
    for c in pool
        println(io, "   $c")
    end
    println(io, "]\n")
    unlock(poollock)
end

function showpoolhtml(io::IO)
    lock(poollock)
    println(io, "<table>")
    for c in pool
        print(io, "<tr>")
        for x in split("$c")
            print(io, "<td>$x</td>")
        end
        println(io, "<tr>")
    end
    println(io, "</table>")
    unlock(poollock)
end

end # module ConnectionPool<|MERGE_RESOLUTION|>--- conflicted
+++ resolved
@@ -483,26 +483,18 @@
     return
 end
 
-<<<<<<< HEAD
 struct ConnectTimeout <: Exception
     host
     port
 end
 
-function getconnection(::Type{Sockets.TCP},
+function getconnection(::Type{TCPSocket},
                        host::AbstractString,
                        port::AbstractString;
                        keepalive::Bool=false,
                        connect_timeout::Int=0,
                        kw...)::Sockets.TCP
 
-=======
-function getconnection(::Type{TCPSocket},
-                       host::AbstractString,
-                       port::AbstractString;
-                       keepalive::Bool=false,
-                       kw...)::TCPSocket
->>>>>>> 9e41fc34
     p::UInt = isempty(port) ? UInt(80) : parse(UInt, port)
 
     @debug 2 "TCP connect: $host:$p..."
